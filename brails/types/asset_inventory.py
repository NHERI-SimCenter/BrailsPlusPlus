--- conflicted
+++ resolved
@@ -140,12 +140,8 @@
                         n_pw = len(val)
                     else:
                         logger.warning(
-<<<<<<< HEAD
                             f"WARNING: # possible worlds was {n_pw} but is now {len(val)}. Something went wrong."
                         )
-=======
-                            f"WARNING: # possible worlds was {n_pw} but is now {len(val)}. Something went wrong.")
->>>>>>> fc1684a5
                         n_pw = len(val)
 
             updated = True
@@ -164,12 +160,7 @@
                             n_pw = len(val)
                         else:
                             logger.warning(
-<<<<<<< HEAD
-                                f"WARNING: # possible worlds was {n_pw} but is now {len(val)}. Something went wrong."
-                            )
-=======
                                 f"WARNING: # possible worlds was {n_pw} but is now {len(val)}. Something went wrong.")
->>>>>>> fc1684a5
                             n_pw = len(val)
 
                     updated = True
@@ -229,7 +220,6 @@
             inventory dataset from a csv table
         add_asset_features_from_csv(file_path, id_column): Add asset features
             from a csv file.
-        update_feature_names(name_mapping) : Change the name of features
     """
 
     def __init__(self):
@@ -323,16 +313,6 @@
             return False
 
         status, n_pw = asset.add_features(new_features, overwrite)
-<<<<<<< HEAD
-        if n_pw == 1:
-            pass
-        elif (n_pw == self.n_pw) or (self.n_pw == 1):
-            self.n_pw = n_pw
-        else:
-            logger.warning(
-                f"# possible worlds was {self.n_pw} but is now {n_pw}. Something went wrong."
-            )
-=======
         if (n_pw == 1):
             pass
         elif ((n_pw == self.n_pw) or (self.n_pw == 1)):
@@ -340,7 +320,6 @@
         else:
             logger.warning(
                 f'# possible worlds was {self.n_pw} but is now {n_pw}. Something went wrong.')
->>>>>>> fc1684a5
             self.n_pw = n_pw
         return status
 
@@ -901,12 +880,8 @@
 
         if self.n_pw == 1 and id > 0:
             raise Exception(
-<<<<<<< HEAD
                 "Cannot retrive different realizations as the inventory contains only a single realization. Consider setting id=0"
             )
-=======
-                "Cannot retrive different realizations as the inventory contains only a single realization. Consider setting id=0")
->>>>>>> fc1684a5
 
         pw_found = False
         for i in self.get_asset_ids():
@@ -915,12 +890,7 @@
                 if isinstance(val, list):
                     if len(val) > id:
                         new_inventory.add_asset_features(
-<<<<<<< HEAD
-                            i, {key: val[id]}, overwrite=True
-                        )
-=======
                             i, {key: val[id]}, overwrite=True)
->>>>>>> fc1684a5
                     elif len(val) == id:
                         errmsg = f"The world index {id} should be smaller than the existing number of worlds {len(val)}, as the index starts from zero."
                         raise Exception(errmsg)
@@ -931,7 +901,6 @@
 
         return new_inventory
 
-<<<<<<< HEAD
     def convert_polygons_to_centroids(self):
         """
         Convert polygons in GeoJson to centorid points
@@ -951,27 +920,6 @@
                     geometry = {"type": "Polygon", "coordinates": [asset.coordinates]}
                 else:
                     geometry = {"type": "LineString", "coordinates": asset.coordinates}
-=======
-    def get_n_pw(self):  # move to asset
-
-        # #
-        # # Count the number of possible worlds in inventory
-        # #
-
-        # n_pw = None
-        # for i in self.get_asset_ids():
-        #     flag, features = self.get_asset_features(i)
-        #     for key, val in features.items():
-        #         if isinstance(val, list):
-        #             if n_pw == None:
-        #                 # set n_pw
-        #                 n_pw = len(val)
-        #             else:
-        #                 # check if it is constant
-        #                 if not (n_pw==len(val)):
-        #                     print(f"ERROR: number of possible worlds are not consistant. Asset id {i} have {len(val)} realizations whereas all the previous assets had {n_pw} realizations. This may give an error in the later brails process.")
-        #                     return None
->>>>>>> fc1684a5
 
             centroid = shape(geometry).centroid
             asset.coordinates = [[centroid.x, centroid.y]]
@@ -980,10 +928,7 @@
         return self.n_pw
 
     def get_multi_keys(self):  # move to asset
-<<<<<<< HEAD
-=======
-
->>>>>>> fc1684a5
+
         #
         #  Gives the features with multiple realizations
         #
@@ -997,19 +942,7 @@
                     if key not in multi_keys:
                         multi_keys += [key]
 
-<<<<<<< HEAD
                 if key not in all_keys:
                     all_keys += [key]
 
-        return multi_keys, all_keys
-
-    def update_feature_names(self, key_mapping):  # move to asset
-        for i in self.get_asset_ids():
-            flag, features = self.get_asset_features(i)
-
-            for old_key, new_key in key_mapping.items():
-                if old_key in features:
-                    features[new_key] = features.pop(old_key)
-=======
-        return multi_keys
->>>>>>> fc1684a5
+        return multi_keys, all_keys