# Copyright (c) 2024 The Regents of the University of California
#
# This file is part of BRAILS++.
#
# Redistribution and use in source and binary forms, with or without
# modification, are permitted provided that the following conditions are met:
#
# 1. Redistributions of source code must retain the above copyright notice,
# this list of conditions and the following disclaimer.
#
# 2. Redistributions in binary form must reproduce the above copyright notice,
# this list of conditions and the following disclaimer in the documentation
# and/or other materials provided with the distribution.
#
# 3. Neither the name of the copyright holder nor the names of its contributors
# may be used to endorse or promote products derived from this software without
# specific prior written permission.
#
# THIS SOFTWARE IS PROVIDED BY THE COPYRIGHT HOLDERS AND CONTRIBUTORS "AS IS"
# AND ANY EXPRESS OR IMPLIED WARRANTIES, INCLUDING, BUT NOT LIMITED TO, THE
# IMPLIED WARRANTIES OF MERCHANTABILITY AND FITNESS FOR A PARTICULAR PURPOSE
# ARE DISCLAIMED. IN NO EVENT SHALL THE COPYRIGHT HOLDER OR CONTRIBUTORS BE
# LIABLE FOR ANY DIRECT, INDIRECT, INCIDENTAL, SPECIAL, EXEMPLARY, OR
# CONSEQUENTIAL DAMAGES (INCLUDING, BUT NOT LIMITED TO, PROCUREMENT OF
# SUBSTITUTE GOODS OR SERVICES; LOSS OF USE, DATA, OR PROFITS; OR BUSINESS
# INTERRUPTION) HOWEVER CAUSED AND ON ANY THEORY OF LIABILITY, WHETHER IN
# CONTRACT, STRICT LIABILITY, OR TORT (INCLUDING NEGLIGENCE OR OTHERWISE)
# ARISING IN ANY WAY OUT OF THE USE OF THIS SOFTWARE, EVEN IF ADVISED OF THE
# POSSIBILITY OF SUCH DAMAGE.
#
# You should have received a copy of the BSD 3-Clause License along with
# BRAILS. If not, see <http://www.opensource.org/licenses/>.
#
# Contributors:
# Barbaros Cetiner
# Frank McKenna
#
# Last updated:
# 08-11-2025

"""
This module defines classes associated with asset inventories.

.. autosummary::

    AssetInventory
    Asset
"""

import os
import csv
import json
import random
from copy import deepcopy
from datetime import datetime
from typing import Any, Dict, List, Optional, Tuple, Union

from collections.abc import Iterable

try:
    # Python 3.8+
    from importlib.metadata import version
except ImportError:
    # For Python <3.8, use the backport
    from importlib_metadata import version

import pandas as pd
from shapely import box
from shapely.geometry import shape, LineString, Polygon

from brails.utils.input_validator import InputValidator
from brails.utils.spatial_join_methods.base import SpatialJoinMethods


def clean_floats(obj: Any) -> Any:
    """
    Recursively convert float values that are mathematically integers to int.

    This function traverses a nested structure (e.g., dict, list, JSON-like
    object) and converts any float that is numerically equivalent to an integer
    into an int, improving the readability and cleanliness of the output,
    especially for serialization.

    Args:
        obj (Any):
            A JSON-like object (dict, list, or primitive value) to process.

    Returns:
        Any:
            The input object with eligible floats converted to integers.
    """
    if isinstance(obj, dict):
        return {k: clean_floats(v) for k, v in obj.items()}
    elif isinstance(obj, list):
        return [clean_floats(v) for v in obj]
    elif isinstance(obj, float) and obj.is_integer():
        return int(obj)
    else:
        return obj


class Asset:
<<<<<<< HEAD
    """
    A data structure for an asset that holds its coordinates and features.

    Attributes:
        asset_id (str|int):: Unique identifier for the asset.
        coordinates (list[list[float]]): A list of coordinate pairs
            [[lon1, lat1], [lon2, lat2], ..., [lonN, latN]].
        features (dict[str, any]): A dictionary of features (attributes) for
            the asset.

    Methods:
        add_features(additional_features: dict[str, any],
            overwrite: bool = True): Update the existing features in the asset.
        print_info(): Print the coordinates and features of the asset.
=======
    """A spatial asset with geometry coordinates, and attributes.

    To import the :class:`Asset` class, use:

    .. code-block:: python

        from brails.types.asset_inventory import Asset


    Attributes:
        asset_id (str or int):
            Unique identifier for the asset.
        coordinates (list[list[float]]):
            Geometry coordinates of the asset, typically as a list of [x, y]
            pairs.
        features (dict[str, Any], optional):
            Additional attributes/features of the asset. Defaults to ``None``.
>>>>>>> a5d93d4f
    """

    def __init__(
        self,
        asset_id: Union[str, int],
        coordinates: list[list[float]],
        features: dict[str, Any] = None,
    ) -> None:
        """
        Initialize an Asset with an asset ID, coordinates, and features.

        Args:
            asset_id (str or int):
                The unique identifier for the asset.
            coordinates (list[list[float]]):
                A two-dimensional list representing the geometry of the asset
                in ``[[lon1, lat1], [lon2, lat2], ..., [lonN, latN]]`` format.
            features (dict[str, Any], optional):
                A dictionary of features. Defaults to an empty dict.
        """
        coords_check, output_msg = InputValidator.validate_coordinates(
            coordinates)
        if coords_check:
            self.coordinates = coordinates
        else:
            print(
                f'{output_msg} for {asset_id}; defaulting to an empty list.'
            )
            self.coordinates = []

        self.features = features if features is not None else {}

    def add_features(
            self,
            additional_features: dict[str, Any],
            overwrite: bool = True
    ) -> Tuple[bool, int]:
        """
        Update the existing features in the asset.

        Args:
            additional_features (dict[str, Any]):
                New features to merge into the asset's features.
            overwrite (bool, optional):
                Whether to overwrite existing features. Defaults to ``True``.

        Returns:
            tuple[bool, int]:
                A tuple containing two values:

                - updated (bool): ``True`` if any features were added or
                  updated, ``False`` otherwise.
                - n_pw (int): Number of possible worlds.

        Examples:
            >>> asset = Asset(
            ...     asset_id='123',
            ...     coordinates=[[-122.4194, 37.7749], [-122.4180, 37.7755]]
            ... )
            >>> updated, n_pw = asset.add_features({'roof_type': 'gable'})
            >>> print(updated, n_pw)
            True 1
            >>> print(asset.features)
            {'roof_type': 'gable'}

            >>> updated, n_pw = asset.add_features(
            ...     {'possible_heights': [10, 15, 20], 'roof_type': 'hip'},
            ...     overwrite=True
            ... )
            >>> print(updated, n_pw)
            True 3
            >>> print(asset.features)
            {'roof_type': 'hip', 'possible_heights': [10, 15, 20]}

            >>> # When overwrite=False, existing keys are not updated
            >>> updated, n_pw = asset.add_features(
            ...     {'roof_type': 'flat', 'color': 'red'},
            ...     overwrite=False
            ... )
            >>> print(updated, n_pw)
            True 1
            >>> print(asset.features)
            {'roof_type': 'hip',
            'possible_heights': [10, 15, 20],
            'color': 'red'}
        """
        n_pw = 1

        if overwrite:
            # Overwrite existing features with new ones:
            self.features.update(additional_features)

            # count # possible worlds
            for key, val in additional_features.items():
                if isinstance(val, list):
                    if (n_pw == 1) or (n_pw == len(val)):
                        n_pw = len(val)
                    else:
                        print(
                            f'WARNING: # possible worlds was {n_pw} but now '
                            f'is {len(val)}. Something went wrong.'
                        )
                        n_pw = len(val)

            updated = True

        else:
            # Only update with new keys, do not overwrite existing keys:
            updated = False
            for key, val in additional_features.items():
                if key not in self.features:
                    # write
                    self.features[key] = val

                    # count # possible worlds
                    if isinstance(val, list):
                        if (n_pw == 1) or (n_pw == len(val)):
                            n_pw = len(val)
                        else:
                            print(
                                f'WARNING: # possible worlds was {n_pw} but '
                                f'now is {len(val)}. Something went wrong.'
                            )
                            n_pw = len(val)

                    updated = True

        return updated, n_pw

<<<<<<< HEAD
    def remove_features(self, feature_list: list[str]) -> bool:
=======
    def get_centroid(self) -> List[List[Optional[float]]]:
>>>>>>> a5d93d4f
        """
        Get the centroid of the asset geometry.

        Returns:
            list[list[float]]:
                ``[[x, y]]`` if centroid can be calculated, ``[[None, None]]``
                otherwise.

        Examples:
            >>> asset = Asset(
            ...     asset_id='123',
            ...     coordinates=[[-122.4194, 37.7749], [-122.4190, 37.7750]]
            ... )
            >>> asset.get_centroid()
            [[-122.41919999999999, 37.774950000000004]]

            >>> empty_asset = Asset(asset_id='empty', coordinates=[])
            Coordinates input is empty for empty; defaulting to an empty list.
            >>> empty_asset.get_centroid()
            [[None, None]]
        """
        coords = self.coordinates
        if not coords:
            return [[None, None]]

        try:
            if InputValidator.is_point(coords):
                return coords
            elif InputValidator.is_linestring(coords):
                geometry = LineString(coords)
            elif InputValidator.is_polygon(coords):
                geometry = Polygon(coords)
            else:
                return [[None, None]]

            centroid = geometry.centroid
            return [[centroid.x, centroid.y]]

        except Exception:
            return [[None, None]]

    def remove_features(self, features_to_remove: Iterable[str]) -> bool:
        """
        Remove specified features from the asset.

        Args:
<<<<<<< HEAD
            feature_list (list[str, any]): List of features to be removed
=======
            features_to_remove(Iterable[str]):
                An iterable of feature keys to remove from the Asset features.
                Accepts iterable types such as ``list``, ``tuple``, ``set``, or
                ``dict_keys``.

        Returns:
            bool: ``True`` if at least one feature was removed; ``False``
            otherwise.

        Raises:
            TypeError: If ``features_to_remove`` is not an iterable of strings.
>>>>>>> a5d93d4f

        Example:
            >>> asset = Asset(
            ...     asset_id='123',
            ...     coordinates=[[-122.4194, 37.7749], [-122.4180, 37.7755]]
            ... )
            >>> asset.features = {'color': 'red', 'height': 10}
            >>> asset.remove_features(['color'])
            True
            >>> asset.features
            {'height': 10}
        """
        if (not isinstance(features_to_remove, Iterable) or
                not all(isinstance(k, str) for k in features_to_remove)):
            raise TypeError(
                'features_to_remove must be an iterable of strings.'
            )

        removed_count = 0
        for feature_key in features_to_remove:
            if feature_key in self.features:
                del self.features[feature_key]
                removed_count += 1

        return removed_count > 0

    def print_info(self) -> None:
        """
        Print the asset's coordinates and feature attributes.

        This method outputs the spatial coordinates and all associated
        feature key-value pairs of the asset to the console.

        Returns:
            None

        Example:
            >>> asset = Asset(
            ...     asset_id='123',
            ...     coordinates=[[-122.4194, 37.7749], [-122.4180, 37.7755]],
            ...     features={'roof_type': 'gable'}
            ... )
            >>> asset.print_info()
            Coordinates:  [[-122.4194, 37.7749], [-122.4180, 37.7755]]
            Features:  {'roof_type': 'gable'}
        """
        print("\t Coordinates: ", self.coordinates)
        print("\t Features: ", self.features)


class AssetInventory:
    """
    A class representing a collection of Assets managed as an inventory.

    This class provides methods to add, manipulate, join, write and query
    a collaction of :`class:Asset` objects.

    To import the :class:`AssetInventory` class, use:

    .. code-block:: python

        from brails.types.asset_inventory import AssetInventory
    """

    def __init__(self) -> None:
        """Initialize AssetInventory with an empty inventory dictionary."""
        self.inventory: dict = {}
        self.n_pw = 1

    def add_asset(self, asset_id: Union[str, int], asset: Asset) -> bool:
        """
        Add an Asset to the inventory.

        Args:
            asset_id(str or int):
                The unique identifier for the asset.
            asset(Asset):
                The asset to be added.

        Returns:
            bool: ``True`` if the asset was added successfully, ``False``
            otherwise.

        Raises:
            TypeError: If ``asset`` is not an instance of :class:`Asset`.

        Examples:
            >>> asset = Asset(
            ...     asset_id='001',
            ...     coordinates=[[-122.4194, 37.7749]],
            ...     features={'type': 'building'}
            ... )
            >>> inventory = AssetInventory()
            >>> success = inventory.add_asset('001', asset)
            >>> print(success)
            True

            >>> # Adding the same asset_id again will fail
            >>> success = inventory.add_asset('001', asset)
            >>> print(success)
            False
        """
        if not isinstance(asset, Asset):
            raise TypeError("Expected an instance of Asset.")

        if asset_id in self.inventory:
            print(f'Asset with id {asset_id} already exists. Asset was not '
                  'added')
            return False

        self.inventory[asset_id] = asset
        return True

    def add_asset_coordinates(
        self,
        asset_id: Union[str, int],
        coordinates: List[List[float]]
    ) -> bool:
        """
        Add an ``Asset`` to the inventory by adding its coordinate information.

        Args:
            asset_id(str or int):
                The unique identifier for the asset.
            coordinates(list[list[float]]):
                A two-dimensional list
                representing the geometry in ``[[lon1, lat1], [lon2, lat2],
                ..., [lonN, latN]]`` format.

        Returns:
            bool: ``True`` if the asset was added successfully, ``False``
            otherwise.

        Examples:
            >>> inventory = AssetInventory()
            >>> coords = [[-122.42, 37.77], [-122.43, 37.78], [-122.44, 37.79]]
            >>> success = inventory.add_asset_coordinates('A123', coords)
            >>> print(success)
            True

            >>> # Attempt to add the same asset_id again
            >>> success = inventory.add_asset_coordinates('A123', coords)
            >>> print(success)
            False
        """
        existing_asset = self.inventory.get(asset_id, None)

        if existing_asset is not None:
            print(f'Asset with id {asset_id} already exists. Coordinates were '
                  'not added')
            return False

        # Create asset and add using id as the key:
        asset = Asset(asset_id, coordinates)
        self.inventory[asset_id] = asset

        return True

    def add_asset_features(
        self,
        asset_id: Union[str, int],
        new_features: Dict[str, Any],
        overwrite: bool = True
    ) -> bool:
        """
        Add new asset features to the Asset with the specified ``asset_id``.

        Args:
            asset_id(str or int):
                The unique identifier for the asset.
            new_features(dict):
                A dictionary of features to add to the asset.
            overwrite(bool):
                Whether to overwrite existing features with the same keys.
                Defaults to ``True``.

        Returns:
            bool:
                ``True`` if features were successfully added, ``False`` if the
                asset does not exist or the operation fails.

        Examples:
            >>> inventory = AssetInventory()
            >>> inventory.add_asset_coordinates(
            ...     'A123',
            ...     [[-122.4194, 37.7749], [-122.4180, 37.7755]]
            ... )
            True
            >>> features = {'height': 10, 'material': 'concrete'}
            >>> success = inventory.add_asset_features('A123', features)
            >>> print(success)
            True

            >>> # Add features without overwriting existing keys
            >>> more_features = {'material': 'steel', 'color': 'red'}
            >>> success = inventory.add_asset_features(
            ...     'A123',
            ...     more_features,
            ...     overwrite=False
            ... )
            >>> print(success)
            True
            >>> asset = inventory.inventory['A123']
            >>> print(asset.features)
            {'height': 10, 'material': 'concrete', 'color': 'red'}
        """
        asset = self.inventory.get(asset_id, None)
        if asset is None:
            print(f'No existing Asset with id {asset_id} found. Asset '
                  'features not added.')
            return False

        status, n_pw = asset.add_features(new_features, overwrite)
        if n_pw == 1:
            pass
        elif (n_pw == self.n_pw) or (self.n_pw == 1):
            self.n_pw = n_pw
        else:
            print(f'WARNING: # possible worlds was {self.n_pw} but is now '
                  f'{n_pw}. Something went wrong.')
            self.n_pw = n_pw
        return status

    def add_model_predictions(
        self,
        predictions: Dict[Any, Any],
        feature_key: str
    ) -> None:
        """
        Add model predictions to the inventory.

        This method goes through the inventory and updates each item by adding
        the corresponding model prediction as a new feature under the specified
        key. Items without a matching prediction are left unchanged.

        Args:
            predictions(dict):
                A dictionary where keys correspond to inventory items and
                values represent the predicted features to be added.
            feature_key(str):
                The key under which the predictions will be stored as a new
                feature in each inventory item.

        Returns:
            None

        Raises:
            TypeError:
                If ``predictions`` is not a dictionary or ``feature_key`` is
                not a string.
            ValueError:
                If none of the keys in ``predictions`` exist in the inventory.

        Example:
            Suppose the inventory contains assets with IDs 1, 3, and 12. To add
            predicted roof types for these assets:

            >>> predictions = {1: 'gable', 3: 'flat', 12: 'hip'}
            >>> inventory.add_model_predictions(
                    predictions,
                    feature_key='roof_type'
                )

            After this call, each asset with an ID in ``predictions`` will have
            a new feature ``roof_type`` set to the corresponding predicted
            value.

        """
        # Validate predictions input:
        if not isinstance(predictions, dict):
            raise TypeError("Expected 'predictions' to be a dictionary.")

        # Ensure at least one key in predictions matches inventory:
        common_keys = set(predictions.keys()) & set(self.inventory.keys())
        if not common_keys:
            raise ValueError("None of the keys in 'predictions' exist in "
                             "'self.inventory'.")

        # Validate feature_key input:
        if not isinstance(feature_key, str):
            raise TypeError("Expected 'feature_key' to be a string.")

        # Update inventory items with corresponding predictions:
        for key, val in self.inventory.items():
            if key in predictions:
                val.add_features({feature_key: predictions.get(key)})

    def change_feature_names(
            self,
            feature_name_mapping: Dict[str, str]
    ) -> None:
        """
        Rename feature names in ``AssetInventory`` via user-specified mapping.

        Args:
            feature_name_mapping(dict):
                A dictionary where keys are the original feature names and
                values are the new feature names.

        Raises:
            TypeError:
                If the mapping is not a dictionary or contains invalid
                key-value pairs.

        Example:
            First create an :class:`AssetInventory` with two assets with IDs
            ``asset1`` and ``asset2``.

            >>> inventory = AssetInventory()
            >>> asset1 = Asset(
            ...     asset_id='asset1',
            ...     coordinates=[
            ...         [-122.4194, 37.7749],
            ...         [-122.4194, 37.7849],
            ...         [-122.4094, 37.7849],
            ...         [-122.4094, 37.7749],
            ...         [-122.4194, 37.7749]
            ...     ],
            ...     features={'old_name': 100, 'unchanged': 50}
            ... )
            >>> inventory.add_asset('asset1', asset1)
            >>> asset2 = Asset(
            ...     asset_id='asset2',
            ...     coordinates=[[-122.4194, 37.7749], [-122.4094, 37.7849]],
            ...     features={'old_name': 200}
            ... )
            >>> inventory.add_asset('asset2', asset2)

            Then, change the names of the features of these assets.

            >>> inventory.change_feature_names({'old_name': 'new_name'})
            >>> inventory.inventory['asset1'].features
            {'new_name': 100, 'unchanged': 50}
            >>> inventory.inventory['asset2'].features
            {'new_name': 200}
        """
        # Validate that feature_name_mapping is a dictionary:
        if not isinstance(feature_name_mapping, dict):
            raise TypeError(
                "The 'feature_name_mapping' must be a dictionary.")

        # Validate that all keys and values are strings:
        for original_name, new_name in feature_name_mapping.items():
            if not isinstance(original_name, str) or not isinstance(new_name,
                                                                    str):
                raise TypeError(
                    'Both original and new names of features must be '
                    f'strings. Invalid pair: ({original_name}, '
                    f'{new_name})'
                )

        # Iterate over each asset in the AssetInventory:
        for asset in self.inventory.values():
            # Iterate over the defined name mappings in feature_name_mapping:
            for original_name, new_name in feature_name_mapping.items():
                # If the original_name for a feature name exists in the asset's
                # features:
                if original_name in asset.features:
                    # Rename the feature by popping the old key and adding it
                    # under the new key:
                    asset.features[new_name] = asset.features.pop(
                        original_name)

    def convert_polygons_to_centroids(self) -> None:
        """
        Convert polygon geometries in the inventory to their centroid points.

        Iterates through the asset inventory and replaces the coordinates of
        each polygon or linestring geometry with the coordinates of its
        centroid. Point geometries are left unchanged.

        This function is useful for spatial operations that require point
        representations of larger geometries(e.g., matching, distance
        calculations).

        Note:
            - Polygon coordinates are wrapped in a list to ensure proper
              GeoJSON structure.
            - Linestrings are converted to points at their centroid unless the
              geometry is invalid or ambiguous.

        Modifies:
            self.inventory (dict):
                Updates the ``coordinates`` field of each asset in-place by
                replacing polygons and linestrings with their centroid.

        Example:
            >>> inventory = AssetInventory()
            >>> inventory.add_asset_coordinates(
            ...     'asset1',
            ...     [
            ...         [-122.4194, 37.7749],
            ...         [-122.4194, 37.7849],
            ...         [-122.4094, 37.7849],
            ...         [-122.4094, 37.7749],
            ...         [-122.4194, 37.7749]
            ...     ]  # Polygon
            ... )
            >>> inventory.add_asset_coordinates(
            ...     'asset2',
            ...     [
            ...         [-122.4194, 37.7749],
            ...         [-122.4094, 37.7849]
            ...     ]  # LineString
            ... )
            >>> inventory.convert_polygons_to_centroids()
            >>> inventory.get_asset_coordiates('asset1')
            [[-122.4144, 37.7799]]
            >>> inventory.get_asset_coordiates('asset2')
            [[-122.4144, 37.7799]]
        """
        for key, asset in self.inventory.items():
            if InputValidator.is_point(asset.coordinates):
                continue

            elif InputValidator.is_linestring(asset.coordinates):
                geometry = {"type": "LineString",
                            "coordinates": asset.coordinates}
            else:
                if InputValidator.is_polygon(asset.coordinates):
                    geometry = {"type": "Polygon",
                                "coordinates": [asset.coordinates]}
                else:
                    geometry = {"type": "LineString",
                                "coordinates": asset.coordinates}

            centroid = shape(geometry).centroid
            asset.coordinates = [[centroid.x, centroid.y]]

    def get_asset_coordinates(
            self,
            asset_id: Union[str, int]
    ) -> Tuple[bool, List]:
        """
        Get the coordinates of a particular asset.

        Args:
            asset_id(str or int):
                The unique identifier for the asset.

        Returns:
            tuple[bool, list]:
                - **bool** – Indicates whether the asset was found.
                - **list** – A list of coordinate pairs in the format
                  ``[[lon1, lat1], [lon2, lat2], ..., [lonN, latN]]`` if
                  found, or an empty list if the asset does not exist.
        Example:
            >>> inventory = AssetInventory({
            ...     "A101": Asset(
            ...     coordinates=[[30.123, -97.456], [30.124, -97.457]]
            ...     ),
            ...     "B202": Asset(
            ...     coordinates=[[40.789, -74.123], [40.790, -74.124]]
            ...     )
            ... })
            >>> inventory.get_asset_coordinates("A101")
            (True, [[30.123, -97.456], [30.124, -97.457]])
            >>> inventory.get_asset_coordinates("Z999")
            (False, [])
        """
        asset = self.inventory.get(asset_id, None)
        if asset is None:
            return False, []

        return True, asset.coordinates

    def get_asset_features(
            self,
            asset_id: Union[str, int]
    ) -> Tuple[bool, Dict[str, Any]]:
        """
        Get features of a particular asset.

        Args:
            asset_id(str or int):
                The unique identifier for the asset.

        Returns:
            tuple[bool, Dict]:
                A tuple where the first element is a boolean indicating whether
                the asset was found, and the second element is a dictionary
                containing the asset's features if the asset is present.
                Returns an empty dictionary if the asset is not found.

        Examples:
            >>> inventory = AssetInventory()
            >>> asset = Asset(
            ...     asset_id='001',
            ...     coordinates=[[-122.4194, 37.7749]],
            ...     features={'height': 10, 'material': 'concrete'}
            ... )
            >>> inventory.add_asset('001', asset)
            True
            >>> found, features = inventory.get_asset_features('001')
            >>> found
            True
            >>> features
            {'height': 10, 'material': 'concrete'}

            >>> found, features = inventory.get_asset_features('nonexistent')
            >>> found
            False
            >>> features
            {}
        """
        asset = self.inventory.get(asset_id, None)
        if asset is None:
            return False, {}

        return True, asset.features

    def get_asset_ids(self) -> List[Union[str, int]]:
        """
        Retrieve the IDs of all assets in the inventory.

        Returns:
            list[str or int]:
                A list of asset IDs, which may be strings or
                integers.

        Example:
            >>> inventory = AssetInventory()
            >>> _ = inventory.add_asset_coordinates(
            ...     'asset1',
            ...     [[-122.4194, 37.7749], [-122.4180, 37.7750]]
            ... )
            >>> _ = inventory.add_asset_coordinates(
            ...     2,
            ...     [[-74.0060, 40.7128], [-74.0055, 40.7130]]
            ... )
            >>> inventory.get_asset_ids()
            ['asset1', 2]
        """
        return list(self.inventory.keys())

    def get_coordinates(
            self
    ) -> Tuple[List[List[List[float]]], List[Union[str, int]]]:
        """
        Get geometry(coordinates) and keys of all assets in the inventory.

        Returns:
            tuple[list[list[list[float, float]]], list[str or int]]:
                A tuple containing:

                - A list of coordinates for each asset, where each coordinate
                  is represented as a list of [longitude, latitude] pairs.
                - A list of asset keys corresponding to each asset.

        Example:
            >>> inventory = AssetInventory()
            >>> _ = inventory.add_asset_coordinates(
            ...     'asset1',
            ...     [[-122.4194, 37.7749], [-122.4180, 37.7750]]
            ... )
            >>> _ = inventory.add_asset_coordinates(
            ...     'asset2',
            ...     [[-74.0060, 40.7128], [-74.0055, 40.7130]]
            ... )
            >>> coords, keys = inventory.get_coordinates()
            >>> coords
            [[[-122.4194, 37.7749], [-122.4180, 37.7750]],
             [[-74.0060, 40.7128], [-74.0055, 40.7130]]]
            >>> keys
            ['asset1', 'asset2']
        """
        coordinates = [asset.coordinates for asset in self.inventory.values()]
        asset_ids = list(self.inventory.keys())

        return coordinates, asset_ids

    def get_random_sample(
        self,
        nsamples: int,
        seed: Optional[Union[int, float, str, bytes, bytearray]] = None
    ) -> 'AssetInventory':
        """
        Generate a smaller asset inventory with a random selection of assets.

        This method randomly selects ``nsamples`` assets from the existing
        inventory and returns a new :class:`AssetInventory` instance containing
        only these sampled assets. The randomness can be controlled using an
        optional ``seed`` for reproducibility.

        Args:
            nsamples(int):
                The number of assets to randomly sample from the inventory.
                Must be a positive integer not exceeding the total number of
                assets.
            seed(int or float or str or bytes or bytearray or None, optional):
                A seed value for the random generator to ensure
                reproducibility. If None, the system default (current system
                time) is used.

        Returns:
            AssetInventory:
                A new :class:`AssetInventory` instance containing the randomly
                selected subset of assets.

        Raises:
            ValueError:
                If ``nsamples`` is not a positive integer or exceeds the number
                of assets in the inventory.

        Example:
            >>> inventory = AssetInventory()
            >>> _ = inventory.add_asset('asset1', Asset(
            ...     asset_id='asset1',
            ...     coordinates=[[-122.4194, 37.7749]],
            ...     features={'type': 'building'}
            ... ))
            >>> _ = inventory.add_asset('asset2', Asset(
            ...     asset_id='asset2',
            ...     coordinates=[[-74.0060, 40.7128]],
            ...     features={'type': 'bridge'}
            ... ))
            >>> _ = inventory.add_asset('asset3', Asset(
            ...     asset_id='asset3',
            ...     coordinates=[[2.3522, 48.8566]],
            ...     features={'type': 'tower'}
            ... ))
            >>> sample_inventory = inventory.get_random_sample(
            ...     nsamples=2,
            ...     seed=42
            ... )
            >>> sorted(sample_inventory.get_asset_ids())
            ['asset1', 'asset3']
        """
        if not isinstance(nsamples, int) or nsamples <= 0:
            raise ValueError('Number of samples must be a positive integer.')

        if nsamples > len(self.inventory):
            raise ValueError('Number of samples cannot exceed the number of '
                             'assets in the inventory')

        if seed is not None:
            random.seed(seed)

        random_keys = random.sample(list(self.inventory.keys()), nsamples)

        result = AssetInventory()
        for key in random_keys:
            result.add_asset(key, self.inventory[key])

        return result

    def get_extent(self, buffer: Union[str, List[float]] = 'default') -> box:
        """
        Calculate the geographical extent of the inventory.

        Args:
            buffer(str or list[float]): A string or a list of 4 floats.

                - ``'default'`` applies preset buffer values.
                - ``'none'`` applies zero buffer values.
                - A list of 4 floats defines custom buffer values for each
                  edge of the bounding box in the order:
                  [minlon buffer, minlat buffer, maxlon buffer, maxlat buffer].

        Returns:
            shapely.geometry.box:
                A Shapely polygon representing the extent of the inventory,
                with buffer applied.

        Raises:
            ValueError: If the ``buffer`` input is invalid.

        Example:
            >>> inventory = AssetInventory()
            >>> _ = inventory.add_asset('asset1', Asset(
            ...     asset_id='asset1',
            ...     coordinates=[[-122.4194, 37.7749]],
            ...     features={'type': 'building'}
            ... ))
            >>> _ = inventory.add_asset('asset2', Asset(
            ...     asset_id='asset2',
            ...     coordinates=[[-74.0060, 40.7128]],
            ...     features={'type': 'bridge'}
            ... ))

            >>> # Get extent with default buffer:
            >>> extent_default = inventory.get_extent(buffer='default')
            >>> print(extent_default.bounds)
            (-122.4196, 37.7748, -74.0058, 40.712900000000005)

            >>> # Get extent with no buffer:
            >>> extent_none = inventory.get_extent(buffer='none')
            >>> print(extent_none.bounds)
            (-122.4194, 37.7749, -74.006, 40.7128)

            >>> # Get extent with a custom buffer:
            >>> extent_custom = inventory.get_extent(
            ...     buffer=[0.1, 0.1, 0.1, 0.1]
            ... )
            >>> print(extent_custom.bounds)
            (-122.51939999999999, 37.6749, -73.906, 40.8128)
        """
        # Check buffer input:
        error_msg = ("Invalid buffer input. Valid options for the buffer input"
                     "are 'default', 'none', or a list of 4 integers.")

        if isinstance(buffer, str):
            if buffer.lower() == 'default':
                buffer_levels = [0.0002, 0.0001, 0.0002, 0.0001]
            elif buffer.lower() == 'none':
                buffer_levels = [0, 0, 0, 0]
            else:
                raise ValueError(error_msg)
        elif (
            isinstance(buffer, list)
            and len(buffer) == 4
            and all(isinstance(x, (int, float)) for x in buffer)
        ):
            buffer_levels = buffer.copy()
        else:
            raise ValueError(error_msg)

        # Determine the geographical extent of the inventory:
        minlon, maxlon, minlat, maxlat = 180, -180, 90, -90
        for asset in self.inventory.values():
            for lon, lat in asset.coordinates:
                minlon, maxlon = min(minlon, lon), max(maxlon, lon)
                minlat, maxlat = min(minlat, lat), max(maxlat, lat)

        # Create a Shapely polygon from the determined extent:
        return box(
            minlon - buffer_levels[0],
            minlat - buffer_levels[1],
            maxlon + buffer_levels[2],
            maxlat + buffer_levels[3],
        )

    def get_geojson(self) -> Dict[str, Any]:
        """
        Generate a GeoJSON representation of the assets in the inventory.

        The function constructs a valid GeoJSON ``FeatureCollection``, where
        each asset is represented as a ``Feature``. Each feature contains:

        - A ``geometry`` field defining a ``Point``, ``LineString``, or
          ``Polygon`` based on the asset's coordinates.
        - A ``properties`` field containing asset-specific metadata.

        Additionally, the GeoJSON output includes:

        - A timestamp indicating when the data was created.
        - The ``BRAILS`` package version (if available).
        - A Coordinate Reference System (``crs``) definition set to ``CRS84``.

        Returns:
            dict:
                A dictionary formatted as a GeoJSON ``FeatureCollection``
                containing all assets in the inventory.
        Note:
            Assets without geometry are excluded from the generated GeoJSON
            representation.

        Example:
            >>> inventory = AssetInventory()
            >>> _ = inventory.add_asset_coordinates(
            ...     'asset1',
            ...     coordinates=[[-122.4194, 37.7749]]
            ... )
            >>> _ = inventory.add_asset_coordinates(
            ...     'asset2',
            ...     coordinates=[[-74.0060, 40.7128], [-73.935242, 40.730610]]
            ... )
            >>> inventory_geojson = inventory.get_geojson()
            >>> print(inventory_geojson)
            {'type': 'FeatureCollection',
             'generated': '2025-08-11 02:49:47.520953',
             'brails_version': '4.0',
             'crs': {'type': 'name',
                     'properties': {'name': 'urn:ogc:def:crs:OGC:1.3:CRS84'}},
             'features': [{'type': 'Feature', 'properties': {},
                           'geometry': {'type': 'Point',
                                        'coordinates': [-122.4194, 37.7749]}},
                          {'type': 'Feature', 'properties': {},
                           'geometry': {
                               'type': 'LineString',
                               'coordinates': [[-74.006, 40.7128],
                                               [-73.935242, 40.73061]]
                               }
                           }
                          ]
             }
        """
        try:
            brails_version = version("BRAILS")
        except Exception:
            brails_version = "NA"

        geojson = {
            "type": "FeatureCollection",
            "generated": str(datetime.now()),
            "brails_version": brails_version,
            "crs": {
                "type": "name",
                "properties": {"name": "urn:ogc:def:crs:OGC:1.3:CRS84"},
            },
            "features": [],
        }

        for key, asset in self.inventory.items():
            geometry = None
            if InputValidator.is_point(asset.coordinates):
                geometry = {"type": "Point",
                            "coordinates": asset.coordinates[0]}
            elif InputValidator.is_linestring(asset.coordinates):
                geometry = {
                    "type": "LineString",
                    "coordinates": asset.coordinates}
            elif InputValidator.is_polygon(asset.coordinates):
                geometry = {"type": "Polygon",
                            "coordinates": [asset.coordinates]}

            if geometry:
                geojson["features"].append(
                    {"type": "Feature",
                     "properties": asset.features,
                     "geometry": geometry
                     }
                )

        return geojson

    def join(
        self,
        inventory_to_join: 'AssetInventory',
        method: str = 'GetPointsInPolygons'
    ) -> None:
        """
        Merge with another AssetInventory using specified spatial join method.

        Args:
            inventory_to_join(AssetInventory):
                The inventory to be joined with the current one.
            method(str):
                The spatial join method to use. Defaults to
                ``GetPointsInPolygons``. The ``method`` defines how the join
                operation is executed between inventories.

        Raises:
            TypeError: If ``inventory_to_join`` is not an instance of
                :class:`AssetInventory` or if ``method`` is not a string.

        Returns:
            None:
                This method modifies the :class:`AssetInventory` instance in
                place.

        Example:
            >>> polygon1_asset = Asset('polygon1', [
            ...     [-122.40, 37.75],
            ...     [-122.40, 37.76],
            ...     [-122.39, 37.76],
            ...     [-122.39, 37.75],
            ...     [-122.40, 37.75]
            ... ])
            >>> polygon2_asset = Asset('polygon2', [
            ...     [-122.38, 37.77],
            ...     [-122.38, 37.78],
            ...     [-122.37, 37.78],
            ...     [-122.37, 37.77],
            ...     [-122.38, 37.77]
            ... ])
            >>> poly_inventory = AssetInventory()
            >>> _ = poly_inventory.add_asset(
            ...     asset_id='polygon1',
            ...     asset=polygon1_asset
            ... )
            >>> _ = poly_inventory.add_asset(
            ...     asset_id='polygon2',
            ...     asset=polygon2_asset
            ... )
            >>> poly_inventory.print_info()
            AssetInventory
            Inventory stored in:  dict
            Key:  polygon1 Asset:
                Coordinates:  [[-122.4, 37.75], [-122.4, 37.76],
                               [-122.39, 37.76], [-122.39, 37.75],
                               [-122.4, 37.75]]
                Features:  {}
            Key:  polygon2 Asset:
                Coordinates:  [[-122.38, 37.77], [-122.38, 37.78],
                               [-122.37, 37.78], [-122.37, 37.77],
                               [-122.38, 37.77]]
                Features:  {}
            >>> # This point lies within polygon1's boundaries:
            >>> point_inventory = AssetInventory()
            >>> _ = point_inventory.add_asset(
            ...     asset_id = 'point1',
            ...     asset = Asset(
            ...         'point1',
            ...         [[-122.395, 37.755]],
            ...         features={'FFE':6.8}
            ...     )
            ... )
            >>> poly_inventory.join(point_inventory)
            Joining inventories using GetPointsInPolygons method...
            Identified a total of 1 matched points.
            Inventories successfully joined.
            >>> poly_inventory.print_info()
            AssetInventory
            Inventory stored in:  dict
            Key:  polygon1 Asset:
                Coordinates:  [[-122.4, 37.75], [-122.4, 37.76],
                               [-122.39, 37.76], [-122.39, 37.75],
                               [-122.4, 37.75]]
                Features:  {'FFE': 6.8}
            Key:  polygon2 Asset:
                Coordinates:  [[-122.38, 37.77], [-122.38, 37.78],
                               [-122.37, 37.78], [-122.37, 37.77],
                               [-122.38, 37.77]]
                Features:  {}
        """
        # Ensure inventory_to_join is of type AssetInventory:
        if not isinstance(inventory_to_join, AssetInventory):
            raise TypeError('Inventory input specified for join needs to be an'
                            ' AssetInventory')

        # Ensure method is a valid string:
        if not isinstance(method, str):
            raise TypeError('Join method should be a valid string')

        # Perform the spatial join using the specified method:
        self = SpatialJoinMethods.execute(method,
                                          self,
                                          inventory_to_join)

    def print_info(self) -> None:
        """
        Print summary information about the AssetInventory.

        This method outputs the name of the class , the type of data structure
        used to store the inventory, and basic information about each asset
        in the inventory, including its ``key`` and ``features``.

        Returns:
            None

        Example:
            >>> inventory = AssetInventory()
            >>> _ = inventory.add_asset(
            ...     asset_id='building1',
            ...     asset=Asset(
            ...         'building1',
            ...         [[-122.40, 37.75], [-122.40, 37.76],
            ...          [-122.39, 37.76], [-122.39, 37.75],
            ...          [-122.40, 37.75]],
            ...         features={'height': 12.5}
            ...     )
            ... )
            >>> _ = inventory.add_asset(
            ...     asset_id='building2',
            ...     asset=Asset(
            ...         'building2',
            ...         [[-122.38, 37.77], [-122.38, 37.78],
            ...          [-122.37, 37.78], [-122.37, 37.77],
            ...          [-122.38, 37.77]],
            ...         features={'height': 8.0}
            ...     )
            ... )
            >>> inventory.print_info()
            AssetInventory
            Inventory stored in:  dict
            Key:  building1 Asset:
                Coordinates:  [[-122.4, 37.75], [-122.4, 37.76],
                               [-122.39, 37.76], [-122.39, 37.75],
                               [-122.4, 37.75]]
                Features:  {'height': 12.5}
            Key:  building2 Asset:
                Coordinates:  [[-122.38, 37.77], [-122.38, 37.78],
                               [-122.37, 37.78], [-122.37, 37.77],
                               [-122.38, 37.77]]
                Features:  {'height': 8.0}
        """
        print(self.__class__.__name__)
        print("Inventory stored in: ", self.inventory.__class__.__name__)
        for key, asset in self.inventory.items():
            print("Key: ", key, "Asset:")
            asset.print_info()

    def remove_asset(self, asset_id: Union[str, int]) -> bool:
        """
        Remove an asset from the inventory.

        Args:
            asset_id(str or int):
                The unique identifier for the asset.

        Returns:
            bool: ``True`` if asset was removed, ``False`` otherwise.

        Example:
            >>> inventory = AssetInventory()
            >>> _ = inventory.add_asset(
            ...     asset_id='building1',
            ...     asset=Asset(
            ...         'building1',
            ...         [[-122.40, 37.75], [-122.40, 37.76],
            ...          [-122.39, 37.76], [-122.39, 37.75],
            ...          [-122.40, 37.75]],
            ...         features={'height': 12.5}
            ...     )
            ... )
            >>> inventory.remove_asset('building1')
            True
            >>> inventory.print_info()
            AssetInventory
            Inventory stored in:  dict
        """
        if asset_id in self.inventory:
            del self.inventory[asset_id]
            return True
        else:
            return False

    def remove_features(self, features_to_remove: Iterable[str]) -> bool:
        """
        Remove specified features from all assets in the inventory.

        Args:
            features_to_remove(Iterable[str]):
                An iterable of feature keys to remove from each :class:`Asset`.
                Accepts types such as ``list``, ``tuple``, ``dict_keys``, etc.

        Returns:
            bool:
                ``True`` if at least one feature was removed from any asset,
                ``False`` otherwise.

        Raises:
            TypeError: If ``features_to_remove`` is not an iterable of strings.

        Example:
            >>> inventory = AssetInventory()
            >>> _ = inventory.add_asset(
            ...     asset_id='building1',
            ...     asset=Asset(
            ...         'building1',
            ...         [[-122.40, 37.75], [-122.40, 37.76],
            ...          [-122.39, 37.76], [-122.39, 37.75],
            ...          [-122.40, 37.75]],
            ...         features={'height': 12.5, 'floors': 3}
            ...     )
            ... )
            >>> _ = inventory.add_asset(
            ...     asset_id='building2',
            ...     asset=Asset(
            ...         'building2',
            ...         [[-122.38, 37.77], [-122.38, 37.78],
            ...          [-122.37, 37.78], [-122.37, 37.77],
            ...          [-122.38, 37.77]],
            ...         features={'height': 8.0, 'floors': 2}
            ...     )
            ... )
            >>> inventory.remove_features(['floors'])
            True
            >>> inventory.print_info()
            AssetInventory
            Inventory stored in:  dict
            Key:  building1 Asset:
                Coordinates:  [[-122.4, 37.75], [-122.4, 37.76],
                               [-122.39, 37.76], [-122.39, 37.75],
                               [-122.4, 37.75]]
                Features:  {'height': 12.5}
            Key:  building2 Asset:
                Coordinates:  [[-122.38, 37.77], [-122.38, 37.78],
                               [-122.37, 37.78], [-122.37, 37.77],
                               [-122.38, 37.77]]
                Features:  {'height': 8.0}
        """
        if (not isinstance(features_to_remove, Iterable)
                or not all(isinstance(f, str) for f in features_to_remove)):
            raise TypeError(
                'features_to_remove must be an iterable of strings.'
            )

        results = [asset.remove_features(features_to_remove)
                   for asset in self.inventory.values()]
        return any(results)

    def write_to_geojson(self, output_file: str = "") -> Dict:
        """
        Write inventory to a GeoJSON file and return the GeoJSON dictionary.

        This method generates a GeoJSON representation of the asset inventory,
        writes it to the specified file path (if provided), and returns the
        GeoJSON object.

        Args:
            output_file(str, optional):
                Path to the output GeoJSON file. If empty, no file is written.

        Returns:
            Dict:
                A dictionary containing the GeoJSON ``FeatureCollection``.

        Examples:
            Define an AssetInventory consisting of a single asset.

            >>> inventory = AssetInventory()
            >>> inventory.add_asset(
            ...     asset_id='asset1',
            ...     asset=Asset(
            ...         'asset1',
            ...         [
            ...             [-122.40, 37.75],
            ...             [-122.40, 37.76],
            ...             [-122.39, 37.76],
            ...             [-122.39, 37.75],
            ...             [-122.40, 37.75]
            ...         ],
            ...         features={'name': 'Building A', 'roofHeight': 22.6}
            ...     )
            ... )

            Write the AssetInventory data into a GeoJSON dictionary.

            >>> geojson_dict = inventory.write_to_geojson()
            >>> print(geojson_dict['features'])
            [{'type': 'Feature', 'properties': {'name': 'Building A',
            'roofHeight': 22.6}, 'geometry': {'type': 'Polygon', 'coordinates':
            [[[-122.4, 37.75], [-122.4, 37.76], [-122.39, 37.76],
            [-122.39, 37.75], [-122.4, 37.75]]]}, 'id': '0'}]

            Write the AssetInventory data in a GeoJSON dictionary and a file
            named  ``output.geojson``.

            >>> geojson_written = inventory.write_to_geojson('output.geojson')
            Wrote 1 assets to {../output.geojson}
        """
        geojson = self.get_geojson()

        # Ensure each feature has an 'id' field in the top-level feature object
        # This is the variation of GeoJSON that is used in R2D:
        for index, feature in enumerate(geojson['features']):
            feature_id = feature['properties'].pop("id", str(index))
            feature['id'] = str(feature_id)

        # If a file name is provided, write the created GeoJSON dictionary into
        # a GeoJSON file:
        if output_file:
            with open(output_file, 'w', encoding='utf-8') as f:
                json.dump(clean_floats(geojson), f, indent=2)
                print(
                    f"Wrote {len(geojson['features'])} assets to "
                    f'{os.path.abspath(output_file)}'
                )
        return geojson

    def read_from_csv(
        self,
        file_path: str,
        keep_existing: bool,
        str_type: str = "building",
        id_column: Optional[str] = None
    ) -> bool:
        """
        Read inventory data from a CSV file and add it to the inventory.

        Args:
            file_path(str):
                  The path to the CSV file
            keep_existing(bool):
                  If ``False``, the inventory will be initialized
            str_type(str):
                  ``building`` or ``bridge``
            id_column(str):
                  The name of column that contains id values. If ``None``, new
                  indices will be assigned

        Returns:
            bool:
                  ``True`` if assets were addded, ``False`` otherwise.
        """

        def is_float(element: Any) -> bool:
            # If you expect None to be passed:
            if element is None:
                return False
            try:
                float(element)
                return True
            except ValueError:
                return False
            pass

        if keep_existing:
            if len(self.inventory) == 0:
                print('No existing inventory found. Reading in the new '
                      'inventory from the file.')
                id_counter = 1
            else:
                # we don't want a duplicate the id
                id_counter = max(self.inventory.keys()) + 1
        else:
            self.inventory = {}
            id_counter = 1

        # Attempt to open the file
        try:
            with open(file_path, mode="r") as csvfile:
                csv_reader = csv.DictReader(csvfile)
                rows = list(csv_reader)
        except FileNotFoundError:
            raise Exception("The file {} does not exist.".format(file_path))

        # Check if latitude/longitude exist
        lat = ["latitude", "lat"]
        lon = ["longitude", "lon", "long"]
        key_names = csv_reader.fieldnames
        lat_id = [i for i, y in enumerate(key_names) if y.lower() in lat]
        lon_id = [i for i, x in enumerate(key_names) if x.lower() in lon]
        if len(lat_id) == 0:
            raise Exception(
                "The key 'Latitude' or 'Lat' (case insensitive) not found. "
                'Please specify the building coordinate.'
            )
        if len(lon_id) == 0:
            raise Exception(
                "The key 'Longitude' or 'Lon' (case insensitive) not found. "
                'Please specify the building coordinate.'
            )
        lat_key = key_names[lat_id[0]]
        lon_key = key_names[lon_id[0]]

        for bldg_features in rows:
            for i, key in enumerate(bldg_features):
                # converting to a number
                val = bldg_features[key]
                if val.isdigit():
                    bldg_features[key] = int(val)
                elif is_float(val):
                    bldg_features[key] = float(val)

            # coordinates = [[bldg_features[lat_key], bldg_features[lon_key]]]
            coordinates = [[bldg_features[lon_key], bldg_features[lat_key]]]

            bldg_features.pop(lat_key)
            bldg_features.pop(lon_key)

            # TODO: Avoid hardcoding types here; consider using dynamic type
            # handling or type hints instead.
            if "type" in bldg_features.keys():
                if bldg_features["type"] not in ["building", "bridge"]:
                    raise Exception(f"The csv file {file_path} cannot have a "
                                    "column named 'type'")
            else:
                bldg_features["type"] = str_type

            # is the id provided by user?
            if id_column is None:
                # if not we assin the id
                id = id_counter
            else:
                if id_column not in bldg_features.keys():
                    raise Exception(
                        "The key '{}' not found in {}".format(
                            id_column, file_path)
                    )
                id = bldg_features[id_column]

            asset = Asset(id, coordinates, bldg_features)
            self.add_asset(id, asset)
            id_counter += 1

        return True

    def read_from_geojson(
        self,
        file_path: str,
        keep_existing: bool = False
    ) -> bool:
        """
        Read inventory data from a GeoJSON file and add it to the inventory.

        This method loads an asset inventory from a provided GeoJSON file path.
        The GeoJSON should be a FeatureCollection where each Feature represents
        an asset with geometry and properties.

        Args:
            file_path (str):
                The path to the GeoJSON file
            keep_existing (bool):
                If False, the inventory will be cleared before loading.
                If True, new assets will be added to existing inventory.
                Defaults to False.

        Returns:
            bool:
                True if assets were added successfully, False otherwise.

        Raises:
            Exception:
                If the file doesn't exist, is not valid JSON, or doesn't
                conform to the expected GeoJSON schema.
        """
        if not keep_existing:
            self.inventory = {}

        # Attempt to open and parse the file
        try:
            with open(file_path, mode="r", encoding="utf-8") as geojson_file:
                data = json.load(geojson_file)
        except FileNotFoundError:
            raise Exception(f"The file {file_path} does not exist.")
        except json.JSONDecodeError as e:
            raise Exception(f"The file {file_path} is not valid JSON: {e}")

        # Validate basic GeoJSON structure
        if not isinstance(data, dict):
            raise Exception("GeoJSON must be a dictionary object.")

        if data.get("type") != "FeatureCollection":
            raise Exception("GeoJSON must be a FeatureCollection.")

        if "features" not in data:
            raise Exception("GeoJSON FeatureCollection must contain 'features'.")

        features = data["features"]
        if not isinstance(features, list):
            raise Exception("GeoJSON 'features' must be a list.")

        # Process each feature
        id_counter = 1
        if keep_existing and len(self.inventory) > 0:
            # Start ID counter after existing assets
            existing_ids = [k for k in self.inventory.keys() 
                          if isinstance(k, int)]
            if existing_ids:
                id_counter = max(existing_ids) + 1

        for i, feature in enumerate(features):
            # Validate feature structure
            if not isinstance(feature, dict):
                print(f"Warning: Skipping invalid feature at index {i} "
                      f"(not a dictionary)")
                continue

            if feature.get("type") != "Feature":
                print(f"Warning: Skipping feature at index {i} "
                      f"(type is not 'Feature')")
                continue

            # Extract geometry
            geometry = feature.get("geometry")
            if not geometry:
                print(f"Warning: Skipping feature at index {i} "
                      f"(no geometry)")
                continue

            # Convert geometry to coordinates format expected by Asset class
            coordinates = []
            geom_type = geometry.get("type")
            geom_coords = geometry.get("coordinates")

            if not geom_coords:
                print(f"Warning: Skipping feature at index {i} "
                      f"(no coordinates in geometry)")
                continue

            try:
                if geom_type == "Point":
                    # Point: coordinates are [lon, lat]
                    coordinates = [geom_coords]
                elif geom_type == "LineString":
                    # LineString: coordinates are [[lon1, lat1], [lon2, lat2], ...]
                    coordinates = geom_coords
                elif geom_type == "Polygon":
                    # Polygon: coordinates are [[[lon1, lat1], [lon2, lat2], ...]]
                    # We take the exterior ring (first array)
                    coordinates = geom_coords[0]
                else:
                    print(f"Warning: Skipping feature at index {i} "
                          f"(unsupported geometry type: {geom_type})")
                    continue
            except (IndexError, TypeError) as e:
                print(f"Warning: Skipping feature at index {i} "
                      f"(invalid coordinates structure: {e})")
                continue

            # Extract properties (features)
            properties = feature.get("properties", {})
            if not isinstance(properties, dict):
                print(f"Warning: Feature at index {i} has invalid properties "
                      f"(not a dictionary), using empty properties")
                properties = {}

            # Determine asset ID
            asset_id = None

            # First, check if there's an 'id' field at the feature level
            if "id" in feature:
                asset_id = feature["id"]
            # Then check if there's an 'id' in properties
            elif "id" in properties:
                asset_id = properties.pop("id")  # Remove from properties
            else:
                # Use auto-generated ID
                asset_id = id_counter
                id_counter += 1

            # Convert string IDs to int if they represent integers
            if isinstance(asset_id, str) and asset_id.isdigit():
                asset_id = int(asset_id)

            # Create and add the asset
            try:
                asset = Asset(asset_id, coordinates, properties)
                success = self.add_asset(asset_id, asset)
                if not success:
                    print(f"Warning: Asset with ID {asset_id} already exists, "
                          f"skipping feature at index {i}")
            except Exception as e:
                print(f"Warning: Failed to create asset from feature at "
                      f"index {i}: {e}")
                continue

        return True

    def add_asset_features_from_csv(
        self,
        file_path: str,
        id_column: Union[str, None]
    ) -> bool:
        """
        Read inventory data from a CSV file and add it to the inventory.

        Args:
            file_path(str):
                  The path to the CSV file
            id_column(str):
                  The name of column that contains id values. If ``None``, new
                  indicies will be assigned

        Returns:
            bool: ``True`` if assets were addded, ``False`` otherwise.
        """
        try:  # Attempt to open the file
            with open(file_path, mode="r") as csvfile:
                csv_reader = csv.DictReader(csvfile)
                rows = list(csv_reader)
        except FileNotFoundError:
            raise Exception("The file {} does not exist.".format(csvfile))

        for bldg_features in rows:
            for i, key in enumerate(bldg_features):
                # converting to number
                val = bldg_features[key]
                if val.isdigit():
                    bldg_features[key] = int(val)
                elif InputValidator.is_float(val):
                    bldg_features[key] = float(val)

            if id_column not in bldg_features.keys():
                raise Exception(
                    "The key '{}' not found in {}".format(id_column, file_path)
                )
            id = bldg_features[id_column]

            self.add_asset_features(id, bldg_features)

        return True

    def get_dataframe(self) -> Tuple[pd.DataFrame, pd.DataFrame, int]:
        """
        Convert the asset inventory into two structured DataFrames and count.

        This method processes the internal asset inventory and returns:

        - A ``DataFrame`` containing the features of each asset, with support
          for multiple possible worlds(realizations).
        - A ``DataFrame`` containing centroid coordinates(longitude and
          latitude) for spatial operations.
        - The total number of assets in the inventory.

        The method flattens feature lists into separate columns if multiple
        possible worlds exist. It also derives centroid coordinates from the
        GeoJSON geometry for each asset.

        Returns:
            Tuple[pd.DataFrame, pd.DataFrame, int]:

                - Asset feature ``DataFrame`` (indexed by asset ID).
                - Asset geometry ``DataFrame`` with 'Lat' and 'Lon' columns.
                - Total number of assets (int).

        Raises:
            ValueError:
                If a feature list's length does not match the expected number
                of possible worlds.
        """
        n_possible_worlds = self.get_n_pw()

        asset_json = self.get_geojson()
        features_json = asset_json["features"]
        bldg_properties = [
            {**self.inventory[i].features, "index": i}
            for dummy, i in enumerate(self.inventory)
        ]

        # [bldg_features['properties'] for bldg_features in features_json]

        nbldg = len(bldg_properties)

        if n_possible_worlds == 1:
            bldg_properties_df = pd.DataFrame(bldg_properties)

        else:
            # First enumerate assets to see which columns have multiple worlds

            vector_columns = set()
            for entry in bldg_properties:
                vector_columns.update(
                    [key for key, value in entry.items() if isinstance(
                        value, list)]
                )

            flat_data = []
            for entry in bldg_properties:
                row = {
                    key: value
                    for key, value in entry.items()
                    if (key not in vector_columns)
                }  # stays the same
                for key in vector_columns:
                    value = entry[key]
                    if isinstance(value, list):
                        if not len(value) == n_possible_worlds:
                            raise ValueError(
                                'The specified # of possible worlds are '
                                f'{n_possible_worlds} but {key} contains '
                                f'{len(value)} realizations in {entry}'
                            )

                        for i in range(n_possible_worlds):
                            row[f"{key}_{i+1}"] = value[i]
                    else:
                        for i in range(n_possible_worlds):
                            row[f"{key}_{i+1}"] = value

                flat_data.append(row)

            bldg_properties_df = pd.DataFrame(flat_data)

        if "type" in bldg_properties_df.columns:
            bldg_properties_df.drop(columns=["type"], inplace=True)

        #  get centoried
        lat_values = [None] * nbldg
        lon_values = [None] * nbldg

        for idx in range(nbldg):
            polygon_coordinate = features_json[idx]["geometry"]["coordinates"]

            if isinstance(polygon_coordinate[0], list):
                if isinstance(polygon_coordinate[0][0], list):
                    # multipolygon
                    latitudes = [coord[0][1] for coord in polygon_coordinate]
                    longitudes = [coord[0][0] for coord in polygon_coordinate]
                else:
                    # polygon or point
                    latitudes = [coord[1] for coord in polygon_coordinate]
                    longitudes = [coord[0] for coord in polygon_coordinate]
            else:
                # point?
                latitudes = [polygon_coordinate[1]]
                longitudes = [polygon_coordinate[0]]
            lat_values[idx] = sum(latitudes) / len(latitudes)
            lon_values[idx] = sum(longitudes) / len(longitudes)

        # to be used for spatial interpolation
        # lat_values = [features_json[idx]['geometry']['coordinates'][0][0] for idx in range(nbldg)]
        # lon_values = [features_json[idx]['geometry']['coordinates'][0][1] for idx in range(nbldg)]
        bldg_geometries_df = pd.DataFrame()
        bldg_geometries_df["Lat"] = lat_values
        bldg_geometries_df["Lon"] = lon_values
        bldg_geometries_df["index"] = bldg_properties_df["index"]

        bldg_properties_df = bldg_properties_df.set_index("index")
        bldg_geometries_df = bldg_geometries_df.set_index("index")

        return bldg_properties_df, bldg_geometries_df, nbldg

    def get_world_realization(self, id: int = 0) -> 'AssetInventory':
        """
        Extract a single realization(possible world) from an inventory.

        This method generates a new :class:`AssetInventory` instance where all
        features containing multiple possible worlds are reduced to a single
        realization specified by `id`. Features that are not lists are copied
        as-is .

        Args:
            id(int, default=0):
                The index of the realization to extract. Must be within the
                range of available possible worlds(0-based indexing).

        Returns:
            AssetInventory:
                A new inventory object representing the selected realization.

        Raises:
            Exception: If ``id > 0`` but the inventory only contains a single
                       realization.
            Exception: If any feature has fewer realizations than the specified
                       ``id``.
        """
        new_inventory = deepcopy(self)

        if self.n_pw == 1 and id > 0:
            raise Exception(
                'Cannot retrive different realizations as the inventory '
                'contains only a single realization. Consider setting id=0'
            )

        for i in self.get_asset_ids():
            flag, features = self.get_asset_features(i)
            for key, val in features.items():
                if isinstance(val, list):
                    if len(val) > id:
                        new_inventory.add_asset_features(
                            i, {key: val[id]}, overwrite=True
                        )
                    elif len(val) == id:
                        errmsg = (
                            f'The world index {id} should be smaller than the '
                            f'existing number of worlds {len(val)}, as the '
                            'index starts from zero.'
                        )
                        raise Exception(errmsg)

                    else:
                        errmsg = (
                            f'The world index {id} should be smaller than the '
                            f'existing number of worlds, e.g. asset id {i}, '
                            f'feature {key} contains only {len(val)} '
                            'realizations.'
                        )
                        raise Exception(errmsg)

        return new_inventory

    def update_world_realization(
        self,
        id: int,
        world_realization: 'AssetInventory'
    ) -> None:
        """
        Update the current AssetInventory with a specific world realization.

        This method integrates feature values from a single-world
        ``world_realization`` inventory into the current multi-world inventory
        by updating the realization at the specified index ``id``.

        Args:
            id(int):
                The index of the world(realization) to update. Must be less
                than ``self.n_pw``.
            world_realization(AssetInventory):
                An :class:`AssetInventory` instance representing a single
                realization of the world. All features in this inventory must
                be scalar (i.e., not lists).

        Raises:
            Exception:
                - If the specified ``id`` is not within the valid range of
                  realizations.
                - If ``world_realization`` contains features with multiple
                  realizations.
        """
        if self.n_pw == id:
            errmsg = (
                f'The world index {id} should be smaller than the existing '
                f'number of worlds {self.n_pw}, and the index starts from '
                'zero.'
            )
            raise Exception(errmsg)

        elif self.n_pw < id:
            errmsg = (
                f'The world index {id} should be smaller than the existing '
                f'number of worlds {self.n_pw}.'
            )
            raise Exception(errmsg)

        for i in world_realization.get_asset_ids():
            flag, features = self.get_asset_features(i)
            flag_new, features_new = world_realization.get_asset_features(i)

            for key, val in features_new.items():

                if isinstance(val, list):
                    errmsg = (
                        'world_realization should not contain multiple '
                        'possible worlds.'
                    )
                    raise Exception(errmsg)

                try:
                    original_value = self.get_asset_features(i)[1][key]
                except KeyError:
                    # create a new key-value pair if it did not exist.
                    original_value = val

                # initalize
                if isinstance(original_value, list):
                    new_value = original_value
                else:
                    new_value = [original_value]*self.n_pw

                # udpate
                new_value[id] = val

                # if identical, shrink it
                if (len(set(new_value)) == 1):
                    new_value = new_value[0]

                # overwrite existing ones.
                self.add_asset_features(
                    i, {key: new_value}, overwrite=True
                )
        return

    def get_n_pw(self) -> int:  # move to Asset
        """
        Get the number of possible worlds (realizations) in the inventory.

        Returns:
            int:
                The number of possible worlds stored in the inventory.
        """
        return self.n_pw

    def get_multi_keys(self) -> Tuple[List[str], List[str]]:  # move to Asset
        """
        Identify features that contain multiple realizations across assets.

        Iterates through all assets and returns two lists:

        - Keys associated with multi-valued features(i.e., lists).
        - All unique feature keys present in the inventory.

        Returns:
            Tuple[List[str], List[str]]:
                - A list of keys corresponding to multi-realization features.
                - A complete list of all unique feature keys in the inventory.
        """
        multi_keys = []
        all_keys = []

        for i in self.get_asset_ids():
            flag, features = self.get_asset_features(i)

            for key, val in features.items():
                if isinstance(val, list) and key not in multi_keys:
                    multi_keys.append(key)
                if key not in all_keys:
                    all_keys.append(key)

        return multi_keys, all_keys<|MERGE_RESOLUTION|>--- conflicted
+++ resolved
@@ -100,22 +100,6 @@
 
 
 class Asset:
-<<<<<<< HEAD
-    """
-    A data structure for an asset that holds its coordinates and features.
-
-    Attributes:
-        asset_id (str|int):: Unique identifier for the asset.
-        coordinates (list[list[float]]): A list of coordinate pairs
-            [[lon1, lat1], [lon2, lat2], ..., [lonN, latN]].
-        features (dict[str, any]): A dictionary of features (attributes) for
-            the asset.
-
-    Methods:
-        add_features(additional_features: dict[str, any],
-            overwrite: bool = True): Update the existing features in the asset.
-        print_info(): Print the coordinates and features of the asset.
-=======
     """A spatial asset with geometry coordinates, and attributes.
 
     To import the :class:`Asset` class, use:
@@ -133,14 +117,13 @@
             pairs.
         features (dict[str, Any], optional):
             Additional attributes/features of the asset. Defaults to ``None``.
->>>>>>> a5d93d4f
     """
 
     def __init__(
         self,
         asset_id: Union[str, int],
-        coordinates: list[list[float]],
-        features: dict[str, Any] = None,
+        coordinates: List[List[float]],
+        features: Dict[str, Any] = None,
     ) -> None:
         """
         Initialize an Asset with an asset ID, coordinates, and features.
@@ -168,7 +151,7 @@
 
     def add_features(
             self,
-            additional_features: dict[str, Any],
+            additional_features: Dict[str, Any],
             overwrite: bool = True
     ) -> Tuple[bool, int]:
         """
@@ -263,11 +246,7 @@
 
         return updated, n_pw
 
-<<<<<<< HEAD
-    def remove_features(self, feature_list: list[str]) -> bool:
-=======
     def get_centroid(self) -> List[List[Optional[float]]]:
->>>>>>> a5d93d4f
         """
         Get the centroid of the asset geometry.
 
@@ -314,9 +293,6 @@
         Remove specified features from the asset.
 
         Args:
-<<<<<<< HEAD
-            feature_list (list[str, any]): List of features to be removed
-=======
             features_to_remove(Iterable[str]):
                 An iterable of feature keys to remove from the Asset features.
                 Accepts iterable types such as ``list``, ``tuple``, ``set``, or
@@ -328,7 +304,6 @@
 
         Raises:
             TypeError: If ``features_to_remove`` is not an iterable of strings.
->>>>>>> a5d93d4f
 
         Example:
             >>> asset = Asset(
@@ -395,7 +370,7 @@
 
     def __init__(self) -> None:
         """Initialize AssetInventory with an empty inventory dictionary."""
-        self.inventory: dict = {}
+        self.inventory: Dict = {}
         self.n_pw = 1
 
     def add_asset(self, asset_id: Union[str, int], asset: Asset) -> bool:
@@ -1658,7 +1633,7 @@
         id_counter = 1
         if keep_existing and len(self.inventory) > 0:
             # Start ID counter after existing assets
-            existing_ids = [k for k in self.inventory.keys() 
+            existing_ids = [k for k in self.inventory.keys()
                           if isinstance(k, int)]
             if existing_ids:
                 id_counter = max(existing_ids) + 1
